defmodule Aiex.State.DistributedCheckpointSystem do
  @moduledoc """
  Distributed checkpoint system for cluster-wide state management.

  Provides comprehensive checkpoint functionality with:
  - Distributed checkpoint creation with Mnesia storage
  - Cross-node synchronization for cluster-wide state consistency
  - Checkpoint diff storage and incremental updates
  - Cluster-wide naming, tagging, and categorization
  - Distributed retention policies and cleanup
  - Cross-node comparison tools and analysis
  - Distributed restore mechanisms with rollback support
  - Checkpoint replication and backup strategies
  - Integration with event sourcing for complete state tracking

  ## Architecture

  Uses pg module for distributed coordination, Mnesia for persistent storage,
  and integrates with the existing event sourcing system for complete
  checkpoint auditability across the cluster.

  ## Usage

      # Create a checkpoint across the cluster
      {:ok, checkpoint_id} = DistributedCheckpointSystem.create_checkpoint(%{
        name: "before_major_update",
        description: "State before implementing new feature",
        include_data: [:context, :sessions, :events],
        tag: "release-v1.2.0"
      })

      # Restore from a checkpoint
      {:ok, restore_info} = DistributedCheckpointSystem.restore_checkpoint(
        checkpoint_id,
        %{dry_run: false, confirm: true}
      )

      # Compare two checkpoints
      {:ok, diff} = DistributedCheckpointSystem.compare_checkpoints(
        checkpoint_id_1,
        checkpoint_id_2
      )
  """

  use GenServer
  require Logger

  alias Aiex.Events.OTPEventBus
  alias Aiex.Context.DistributedEngine
  alias Aiex.State.DistributedSessionManager

  @pg_scope :checkpoint_system
  @checkpoint_table :distributed_checkpoints
  @checkpoint_data_table :checkpoint_data
  @checkpoint_diffs_table :checkpoint_diffs
  @checkpoint_metadata_table :checkpoint_metadata
  @checkpoint_tags_table :checkpoint_tags

  defstruct [
    :node,
    :active_operations,
    :checkpoint_cache,
    :retention_policies,
    :replication_status,
    :metrics
  ]

  ## Client API

  @doc """
  Starts the distributed checkpoint system.
  """
  def start_link(opts \\ []) do
    GenServer.start_link(__MODULE__, opts, name: __MODULE__)
  end

  @doc """
  Creates a distributed checkpoint across all nodes.

  ## Options
  - `:name` - Human-readable name for the checkpoint
  - `:description` - Detailed description of the checkpoint
  - `:include_data` - List of data types to include (`:context`, `:sessions`, `:events`, `:all`)
  - `:tag` - Tag for categorizing checkpoints
  - `:retention_days` - Number of days to retain this checkpoint
  - `:compression` - Compression level (`:none`, `:low`, `:medium`, `:high`)
  - `:replicate_to` - Specific nodes to replicate to (default: all)

  ## Examples

      {:ok, checkpoint_id} = DistributedCheckpointSystem.create_checkpoint(%{
        name: "pre_deployment_state",
        description: "State before deploying version 2.0",
        include_data: [:context, :sessions],
        tag: "deployment",
        retention_days: 90
      })
  """
  def create_checkpoint(options \\ %{}) do
    GenServer.call(__MODULE__, {:create_checkpoint, options}, 120_000)
  end

  @doc """
  Lists all available checkpoints with filtering options.

  ## Options
  - `:tags` - Filter by specific tags
  - `:created_after` - Show checkpoints created after this datetime
  - `:created_before` - Show checkpoints created before this datetime
  - `:include_data_types` - Filter by included data types
  - `:order` - `:asc` or `:desc` (default: `:desc`)
  - `:limit` - Maximum number of checkpoints to return

  ## Examples

      {:ok, checkpoints} = DistributedCheckpointSystem.list_checkpoints(%{
        tags: ["deployment", "backup"],
        created_after: ~U[2024-01-01 00:00:00Z],
        limit: 10
      })
  """
  def list_checkpoints(options \\ %{}) do
    GenServer.call(__MODULE__, {:list_checkpoints, options}, 30_000)
  end

  @doc """
  Gets detailed information about a specific checkpoint.
  """
  def get_checkpoint_info(checkpoint_id) do
    GenServer.call(__MODULE__, {:get_checkpoint_info, checkpoint_id})
  end

  @doc """
  Restores the cluster state from a checkpoint.

  ## Options
  - `:dry_run` - Preview the restore without applying changes (default: true)
  - `:confirm` - Explicit confirmation required for actual restore (default: false)
  - `:restore_data` - List of data types to restore (default: all included in checkpoint)
  - `:target_nodes` - Specific nodes to restore to (default: all)
  - `:backup_current` - Create backup of current state before restore (default: true)

  ## Examples

      # Dry run to preview changes
      {:ok, preview} = DistributedCheckpointSystem.restore_checkpoint(checkpoint_id, %{
        dry_run: true
      })

      # Actual restore with confirmation
      {:ok, result} = DistributedCheckpointSystem.restore_checkpoint(checkpoint_id, %{
        dry_run: false,
        confirm: true,
        backup_current: true
      })
  """
  def restore_checkpoint(checkpoint_id, options \\ %{}) do
    GenServer.call(__MODULE__, {:restore_checkpoint, checkpoint_id, options}, 300_000)
  end

  @doc """
  Compares two checkpoints and returns their differences.
  """
  def compare_checkpoints(checkpoint_id_1, checkpoint_id_2, options \\ %{}) do
    GenServer.call(__MODULE__, {:compare_checkpoints, checkpoint_id_1, checkpoint_id_2, options}, 60_000)
  end

  @doc """
  Deletes a checkpoint from all nodes.
  """
  def delete_checkpoint(checkpoint_id, options \\ %{}) do
    GenServer.call(__MODULE__, {:delete_checkpoint, checkpoint_id, options})
  end

  @doc """
  Tags a checkpoint for organization and filtering.
  """
  def tag_checkpoint(checkpoint_id, tags) when is_list(tags) do
    GenServer.call(__MODULE__, {:tag_checkpoint, checkpoint_id, tags})
  end

  @doc """
  Gets cluster-wide checkpoint system status and metrics.
  """
  def get_cluster_status do
    GenServer.call(__MODULE__, :get_cluster_status)
  end

  @doc """
  Sets retention policies for automatic checkpoint cleanup.
  """
  def set_retention_policy(policy) do
    GenServer.call(__MODULE__, {:set_retention_policy, policy})
  end

  @doc """
  Manually triggers cleanup of expired checkpoints.
  """
  def cleanup_expired_checkpoints(options \\ %{}) do
    GenServer.call(__MODULE__, {:cleanup_expired, options}, 60_000)
  end

  @doc """
  Replicates a checkpoint to specific nodes.
  """
  def replicate_checkpoint(checkpoint_id, target_nodes) do
    GenServer.call(__MODULE__, {:replicate_checkpoint, checkpoint_id, target_nodes}, 120_000)
  end

  ## Server Callbacks

  @impl true
  def init(_opts) do
    # Setup distributed infrastructure
    setup_infrastructure()

    # Subscribe to relevant events
    subscribe_to_events()

    state = %__MODULE__{
      node: node(),
      active_operations: %{},
      checkpoint_cache: %{},
      retention_policies: default_retention_policies(),
      replication_status: %{},
      metrics: init_metrics()
    }

    # Join pg groups for coordination
    :pg.join(@pg_scope, :checkpoint_managers, self())

    # Schedule periodic tasks
    schedule_retention_cleanup()
    schedule_metrics_update()

    Logger.info("Distributed checkpoint system started on #{node()}")
    {:ok, state}
  end

  @impl true
  def handle_call({:create_checkpoint, options}, from, state) do
    operation_id = generate_operation_id()

    # Start distributed checkpoint creation
    start_checkpoint_creation(operation_id, options, from)

    # Track operation
    new_state = track_operation(state, operation_id, %{
      type: :create_checkpoint,
      options: options,
      caller: from,
      started_at: DateTime.utc_now()
    })

    {:noreply, new_state}
  end

  def handle_call({:list_checkpoints, options}, _from, state) do
    case list_distributed_checkpoints(options) do
      {:ok, checkpoints} ->
        {:reply, {:ok, checkpoints}, state}

      {:error, reason} ->
        {:reply, {:error, reason}, state}
    end
  end

  def handle_call({:get_checkpoint_info, checkpoint_id}, _from, state) do
    case get_distributed_checkpoint_info(checkpoint_id) do
      {:ok, info} ->
        {:reply, {:ok, info}, state}

      {:error, reason} ->
        {:reply, {:error, reason}, state}
    end
  end

  def handle_call({:restore_checkpoint, checkpoint_id, options}, from, state) do
    operation_id = generate_operation_id()

    # Start distributed restore operation
    start_checkpoint_restore(operation_id, checkpoint_id, options, from)

    # Track operation
    new_state = track_operation(state, operation_id, %{
      type: :restore_checkpoint,
      checkpoint_id: checkpoint_id,
      options: options,
      caller: from,
      started_at: DateTime.utc_now()
    })

    {:noreply, new_state}
  end

  def handle_call({:compare_checkpoints, checkpoint_id_1, checkpoint_id_2, options}, _from, state) do
    case perform_checkpoint_comparison(checkpoint_id_1, checkpoint_id_2, options) do
      {:ok, diff} ->
        {:reply, {:ok, diff}, state}

      {:error, reason} ->
        {:reply, {:error, reason}, state}
    end
  end

  def handle_call({:delete_checkpoint, checkpoint_id, options}, _from, state) do
    case delete_distributed_checkpoint(checkpoint_id, options) do
      {:ok, result} ->
        # Update cache
        new_state = %{state |
          checkpoint_cache: Map.delete(state.checkpoint_cache, checkpoint_id)
        }
        {:reply, {:ok, result}, new_state}

      {:error, reason} ->
        {:reply, {:error, reason}, state}
    end
  end

  def handle_call({:tag_checkpoint, checkpoint_id, tags}, _from, state) do
    case add_checkpoint_tags(checkpoint_id, tags) do
      :ok ->
        {:reply, :ok, state}

      {:error, reason} ->
        {:reply, {:error, reason}, state}
    end
  end

  def handle_call(:get_cluster_status, _from, state) do
    status = compile_cluster_status(state)
    {:reply, status, state}
  end

  def handle_call({:set_retention_policy, policy}, _from, state) do
    case validate_retention_policy(policy) do
      :ok ->
        new_state = %{state | retention_policies: Map.merge(state.retention_policies, policy)}
        {:reply, :ok, new_state}

      {:error, reason} ->
        {:reply, {:error, reason}, state}
    end
  end

  def handle_call({:cleanup_expired, options}, _from, state) do
    case perform_cleanup(state.retention_policies, options) do
      {:ok, cleanup_result} ->
        {:reply, {:ok, cleanup_result}, state}

      {:error, reason} ->
        {:reply, {:error, reason}, state}
    end
  end

  def handle_call({:replicate_checkpoint, checkpoint_id, target_nodes}, _from, state) do
    case perform_checkpoint_replication(checkpoint_id, target_nodes) do
      {:ok, replication_result} ->
        # Update replication status
        new_replication_status = Map.put(state.replication_status, checkpoint_id, replication_result)
        new_state = %{state | replication_status: new_replication_status}
        {:reply, {:ok, replication_result}, new_state}

      {:error, reason} ->
        {:reply, {:error, reason}, state}
    end
  end

  @impl true
  def handle_cast({:operation_complete, operation_id, result}, state) do
    case Map.get(state.active_operations, operation_id) do
      %{caller: from} = _operation ->
        # Reply to original caller
        GenServer.reply(from, result)

        # Clean up operation tracking
        new_state = %{state |
          active_operations: Map.delete(state.active_operations, operation_id)
        }

        # Update metrics
        updated_state = update_operation_metrics(new_state, result)

        {:noreply, updated_state}

      nil ->
        {:noreply, state}
    end
  end

  def handle_cast({:update_checkpoint_cache, checkpoint_id, checkpoint_info}, state) do
    new_cache = Map.put(state.checkpoint_cache, checkpoint_id, checkpoint_info)
    new_state = %{state | checkpoint_cache: new_cache}
    {:noreply, new_state}
  end

  @impl true
  def handle_info({:event_notification, event}, state) do
    # Handle checkpoint-related events
    new_state = handle_checkpoint_event(event, state)
    {:noreply, new_state}
  end

  def handle_info(:retention_cleanup, state) do
    # Perform periodic cleanup
    spawn(fn ->
      perform_cleanup(state.retention_policies, %{})
    end)

    schedule_retention_cleanup()
    {:noreply, state}
  end

  def handle_info(:metrics_update, state) do
    # Update metrics
    new_state = refresh_checkpoint_metrics(state)
    schedule_metrics_update()
    {:noreply, new_state}
  end

  def handle_info({:operation_progress, operation_id, progress}, state) do
    # Update operation progress
    case Map.get(state.active_operations, operation_id) do
      operation when not is_nil(operation) ->
        updated_operation = Map.put(operation, :progress, progress)
        new_state = %{state |
          active_operations: Map.put(state.active_operations, operation_id, updated_operation)
        }
        {:noreply, new_state}

      nil ->
        {:noreply, state}
    end
  end

  def handle_info(_msg, state) do
    {:noreply, state}
  end

  ## Private Functions

  defp setup_infrastructure do
    # Setup pg scope
    :pg.start_link(@pg_scope)

    # Setup Mnesia tables
    setup_mnesia_tables()
  end

  defp setup_mnesia_tables do
    table_type = if node() == :nonode@nohost, do: :ram_copies, else: :disc_copies

    # Main checkpoints table
    :mnesia.create_table(@checkpoint_table, [
      {table_type, [node()]},
      {:attributes, [:checkpoint_id, :name, :description, :created_at, :created_by, :node, :status, :data_types, :metadata]},
      {:type, :ordered_set},
      {:index, [:created_at, :node, :status]}
    ])

    # Checkpoint data storage
    :mnesia.create_table(@checkpoint_data_table, [
      {table_type, [node()]},
      {:attributes, [:key, :checkpoint_id, :data_type, :data, :compression, :checksum]},
      {:type, :bag},
      {:index, [:checkpoint_id, :data_type]}
    ])

    # Checkpoint diffs for incremental updates
    :mnesia.create_table(@checkpoint_diffs_table, [
      {table_type, [node()]},
      {:attributes, [:diff_id, :from_checkpoint, :to_checkpoint, :diff_data, :created_at]},
      {:type, :ordered_set},
      {:index, [:from_checkpoint, :to_checkpoint]}
    ])

    # Checkpoint metadata and properties
    :mnesia.create_table(@checkpoint_metadata_table, [
      {table_type, [node()]},
      {:attributes, [:checkpoint_id, :property, :value, :updated_at]},
      {:type, :bag},
      {:index, [:property]}
    ])

    # Checkpoint tags for organization
    :mnesia.create_table(@checkpoint_tags_table, [
      {table_type, [node()]},
      {:attributes, [:checkpoint_id, :tag, :added_at]},
      {:type, :bag},
      {:index, [:tag]}
    ])
  end

  defp subscribe_to_events do
    # Subscribe to checkpoint-related events
    OTPEventBus.subscribe({:event_type, :checkpoint_created})
    OTPEventBus.subscribe({:event_type, :checkpoint_restored})
    OTPEventBus.subscribe({:event_type, :checkpoint_deleted})
    OTPEventBus.subscribe({:event_type, :state_changed})
  end

  defp start_checkpoint_creation(operation_id, options, _caller) do
    # Start distributed checkpoint creation
    Task.start(fn ->
      result = perform_distributed_checkpoint_creation(options)
      GenServer.cast(self(), {:operation_complete, operation_id, result})
    end)
  end

  defp perform_distributed_checkpoint_creation(options) do
    checkpoint_id = generate_checkpoint_id()

    try do
      # Get cluster nodes for checkpoint creation
      checkpoint_nodes = get_checkpoint_nodes(options)

      # Collect data from all nodes
      collected_data = collect_checkpoint_data(checkpoint_nodes, options)

      # Create checkpoint record
      checkpoint_record = %{
        checkpoint_id: checkpoint_id,
        name: options[:name] || "checkpoint_#{System.os_time(:second)}",
        description: options[:description] || "Automated checkpoint",
        created_at: DateTime.utc_now(),
        created_by: node(),
        node: node(),
        status: :creating,
        data_types: options[:include_data] || [:all],
        metadata: %{
          total_size: calculate_data_size(collected_data),
          node_count: length(checkpoint_nodes),
          compression: options[:compression] || :medium
        }
      }

      # Store checkpoint record
      store_checkpoint_record(checkpoint_record)

      # Store collected data
      store_checkpoint_data(checkpoint_id, collected_data, options)

      # Add tags if specified
      if options[:tag] do
        add_checkpoint_tags(checkpoint_id, [options[:tag]])
      end

      # Mark as completed
      update_checkpoint_status(checkpoint_id, :completed)

      # Publish event
      publish_checkpoint_event(:checkpoint_created, checkpoint_id, checkpoint_record)

      # Replicate to other nodes if requested
      if options[:replicate_to] do
        perform_checkpoint_replication(checkpoint_id, options[:replicate_to])
      end

      {:ok, %{
        checkpoint_id: checkpoint_id,
        name: checkpoint_record.name,
        created_at: checkpoint_record.created_at,
        data_size: checkpoint_record.metadata.total_size,
        nodes_included: length(checkpoint_nodes)
      }}

    catch
      kind, reason ->
        # Mark as failed if we created a record
        update_checkpoint_status(checkpoint_id, :failed)
        {:error, {kind, reason}}
    end
  end

  defp get_checkpoint_nodes(options) do
    case options[:target_nodes] do
      nil ->
        # Get all checkpoint managers in the cluster
        :pg.get_members(@pg_scope, :checkpoint_managers)
        |> Enum.map(&node/1)
        |> Enum.uniq()

      nodes when is_list(nodes) ->
        nodes
    end
  end

  defp collect_checkpoint_data(nodes, options) do
    data_types = options[:include_data] || [:context, :sessions, :events]

    # Collect data from each node
    node_data = Enum.map(nodes, fn target_node ->
      if target_node == node() do
        # Collect local data
        collect_local_checkpoint_data(data_types)
      else
        # Collect remote data
        :rpc.call(target_node, __MODULE__, :collect_local_checkpoint_data, [data_types], 60_000)
      end
    end)

    # Combine data from all nodes
    combine_node_data(node_data, nodes)
  end

  def collect_local_checkpoint_data(data_types) do
    # Collect data based on requested types
    Enum.reduce(data_types, %{}, fn data_type, acc ->
      case data_type do
        :context ->
          case collect_context_data() do
            {:ok, context_data} -> Map.put(acc, :context, context_data)
            {:error, _} -> acc
          end

        :sessions ->
          case collect_session_data() do
            {:ok, session_data} -> Map.put(acc, :sessions, session_data)
            {:error, _} -> acc
          end

        :events ->
          case collect_event_data() do
            {:ok, event_data} -> Map.put(acc, :events, event_data)
            {:error, _} -> acc
          end

        :all ->
          # Recursively collect all data types
          all_data = collect_local_checkpoint_data([:context, :sessions, :events])
          Map.merge(acc, all_data)

        _ ->
          acc
      end
    end)
    |> Map.put(:node, node())
    |> Map.put(:collected_at, DateTime.utc_now())
  end

  defp collect_context_data do
    # Collect distributed context data
    case DistributedEngine.get_all_contexts() do
      {:ok, contexts} ->
        context_data = %{
          contexts: contexts,
          count: length(contexts),
          total_size: calculate_contexts_size(contexts)
        }
        {:ok, context_data}

      error ->
        error
    end
  end

  defp collect_session_data do
    # Collect distributed session data
    case DistributedSessionManager.list_all_sessions() do
      {:ok, sessions} ->
        session_data = %{
          sessions: sessions,
          count: length(sessions),
          active_count: count_active_sessions(sessions)
        }
        {:ok, session_data}

      error ->
        error
    end
  end

  defp collect_event_data do
    # Collect recent event data (last 1000 events)
    case OTPEventBus.get_events(%{limit: 1000, order: :desc}) do
      {:ok, events} ->
        event_data = %{
          events: events,
          count: length(events),
          latest_timestamp: get_latest_event_timestamp(events)
        }
        {:ok, event_data}

      error ->
        error
    end
  end

  defp combine_node_data(node_data, nodes) do
    # Combine data from all nodes into a unified structure
    valid_data = Enum.zip(nodes, node_data)
    |> Enum.filter(fn {_node, data} ->
      case data do
        {:ok, _} -> true
        _ -> false
      end
    end)
    |> Enum.map(fn {node, {:ok, data}} -> {node, data} end)

    combined = %{
      nodes: Enum.into(valid_data, %{}),
      summary: %{
        total_nodes: length(valid_data),
        collection_timestamp: DateTime.utc_now()
      }
    }

    # Add aggregate statistics
    add_aggregate_statistics(combined)
  end

  defp add_aggregate_statistics(combined_data) do
    node_data = Map.values(combined_data.nodes)

    # Calculate aggregates
    total_contexts = Enum.sum(Enum.map(node_data, fn data ->
      get_in(data, [:context, :count]) || 0
    end))

    total_sessions = Enum.sum(Enum.map(node_data, fn data ->
      get_in(data, [:sessions, :count]) || 0
    end))

    total_events = Enum.sum(Enum.map(node_data, fn data ->
      get_in(data, [:events, :count]) || 0
    end))

    summary = Map.merge(combined_data.summary, %{
      total_contexts: total_contexts,
      total_sessions: total_sessions,
      total_events: total_events
    })

    %{combined_data | summary: summary}
  end

  defp store_checkpoint_record(checkpoint_record) do
    :mnesia.transaction(fn ->
      :mnesia.write({@checkpoint_table,
        checkpoint_record.checkpoint_id,
        checkpoint_record.name,
        checkpoint_record.description,
        checkpoint_record.created_at,
        checkpoint_record.created_by,
        checkpoint_record.node,
        checkpoint_record.status,
        checkpoint_record.data_types,
        checkpoint_record.metadata
      })
    end)
  end

  defp store_checkpoint_data(checkpoint_id, collected_data, options) do
    compression = options[:compression] || :medium

    # Store each data type separately
    Enum.each(collected_data.nodes, fn {node_name, node_data} ->
      Enum.each(node_data, fn {data_type, data} ->
        if data_type not in [:node, :collected_at] do
          # Compress and store data
          compressed_data = compress_data(data, compression)
          checksum = calculate_checksum(compressed_data)

          key = {checkpoint_id, node_name, data_type}

          :mnesia.transaction(fn ->
            :mnesia.write({@checkpoint_data_table,
              key,
              checkpoint_id,
              data_type,
              compressed_data,
              compression,
              checksum
            })
          end)
        end
      end)
    end)

    # Store summary data
    summary_key = {checkpoint_id, :cluster, :summary}
    compressed_summary = compress_data(collected_data.summary, compression)
    summary_checksum = calculate_checksum(compressed_summary)

    :mnesia.transaction(fn ->
      :mnesia.write({@checkpoint_data_table,
        summary_key,
        checkpoint_id,
        :summary,
        compressed_summary,
        compression,
        summary_checksum
      })
    end)
  end

  defp start_checkpoint_restore(operation_id, checkpoint_id, options, _caller) do
    # Start distributed checkpoint restore
    Task.start(fn ->
      result = perform_distributed_checkpoint_restore(checkpoint_id, options)
      GenServer.cast(self(), {:operation_complete, operation_id, result})
    end)
  end

  defp perform_distributed_checkpoint_restore(checkpoint_id, options) do
    try do
      # Validate checkpoint exists
      case get_checkpoint_record(checkpoint_id) do
        {:ok, checkpoint_record} ->
          if options[:dry_run] == true do
            # Perform dry run
            perform_restore_dry_run(checkpoint_id, checkpoint_record, options)
          else
            # Perform actual restore
            perform_actual_restore(checkpoint_id, checkpoint_record, options)
          end

        {:error, reason} ->
          {:error, {:checkpoint_not_found, reason}}
      end

    catch
      kind, reason ->
        {:error, {kind, reason}}
    end
  end

  defp perform_restore_dry_run(checkpoint_id, checkpoint_record, options) do
    # Load checkpoint data for analysis
    case load_checkpoint_data(checkpoint_id) do
      {:ok, checkpoint_data} ->
        # Analyze what would be restored
        restore_plan = create_restore_plan(checkpoint_data, options)

        {:ok, %{
          dry_run: true,
          checkpoint_id: checkpoint_id,
          checkpoint_name: checkpoint_record.name,
          restore_plan: restore_plan,
          estimated_duration: estimate_restore_duration(restore_plan),
          affected_nodes: get_affected_nodes(restore_plan)
        }}

      {:error, reason} ->
        {:error, {:data_load_failed, reason}}
    end
  end

  defp perform_actual_restore(checkpoint_id, checkpoint_record, options) do
    unless options[:confirm] == true do
      {:error, :confirmation_required}
    else
      # Create backup of current state if requested
      backup_id = if options[:backup_current] != false do
        case create_pre_restore_backup() do
          {:ok, %{checkpoint_id: backup_id}} -> backup_id
          _ -> nil
        end
      end

      # Load checkpoint data
      case load_checkpoint_data(checkpoint_id) do
        {:ok, checkpoint_data} ->
          # Perform restore across cluster
          restore_result = execute_cluster_restore(checkpoint_data, options)

          # Publish event
          publish_checkpoint_event(:checkpoint_restored, checkpoint_id, %{
            backup_id: backup_id,
            restore_result: restore_result
          })

          {:ok, %{
            checkpoint_id: checkpoint_id,
            checkpoint_name: checkpoint_record.name,
            backup_id: backup_id,
            restore_result: restore_result,
            restored_at: DateTime.utc_now()
          }}

        {:error, reason} ->
          {:error, {:data_load_failed, reason}}
      end
    end
  end

  defp create_pre_restore_backup do
    # Create automatic backup before restore
    backup_options = %{
      name: "pre_restore_backup_#{System.os_time(:second)}",
      description: "Automatic backup created before checkpoint restore",
      include_data: [:all],
      tag: "auto_backup"
    }

    perform_distributed_checkpoint_creation(backup_options)
  end

  defp load_checkpoint_data(checkpoint_id) do
    case :mnesia.transaction(fn ->
      :mnesia.match_object(@checkpoint_data_table, {:_, checkpoint_id, :_, :_, :_, :_}, :read)
    end) do
      {:atomic, records} ->
        # Decompress and organize data
        data = Enum.reduce(records, %{}, fn {key, _checkpoint_id, data_type, compressed_data, compression, _checksum}, acc ->
          decompressed_data = decompress_data(compressed_data, compression)

          case key do
            {^checkpoint_id, node_name, ^data_type} ->
              node_data = Map.get(acc, node_name, %{})
              updated_node_data = Map.put(node_data, data_type, decompressed_data)
              Map.put(acc, node_name, updated_node_data)

            _ ->
              acc
          end
        end)

        {:ok, data}

      {:aborted, reason} ->
        {:error, reason}
    end
  end

  defp create_restore_plan(checkpoint_data, options) do
    restore_data_types = options[:restore_data] || Map.keys(checkpoint_data[:cluster][:summary])
    target_nodes = options[:target_nodes] || Map.keys(checkpoint_data) -- [:cluster]

    %{
      data_types: restore_data_types,
      target_nodes: target_nodes,
      operations: estimate_restore_operations(checkpoint_data, restore_data_types, target_nodes)
    }
  end

  defp estimate_restore_operations(checkpoint_data, data_types, target_nodes) do
    Enum.flat_map(target_nodes, fn node ->
      node_data = Map.get(checkpoint_data, node, %{})

      Enum.map(data_types, fn data_type ->
        case Map.get(node_data, data_type) do
          nil ->
            {:skip, node, data_type, "No data available"}

          data ->
            operation_complexity = estimate_operation_complexity(data_type, data)
            {:restore, node, data_type, operation_complexity}
        end
      end)
    end)
  end

  defp estimate_operation_complexity(data_type, data) do
    base_complexity = case data_type do
      :context -> 2
      :sessions -> 3
      :events -> 4
      _ -> 1
    end

    # Adjust based on data size
    data_size = calculate_data_size(data)
    size_multiplier = cond do
      data_size > 10_000_000 -> 3  # > 10MB
      data_size > 1_000_000 -> 2   # > 1MB
      true -> 1
    end

    base_complexity * size_multiplier
  end

  defp estimate_restore_duration(restore_plan) do
    # Estimate based on operations complexity
    total_complexity = Enum.sum(Enum.map(restore_plan.operations, fn
      {:restore, _node, _type, complexity} -> complexity
      _ -> 0
    end))

    # Base time per complexity unit (in seconds)
    base_time_per_unit = 5
    estimated_seconds = total_complexity * base_time_per_unit

    %{
      estimated_seconds: estimated_seconds,
      estimated_minutes: div(estimated_seconds, 60),
      complexity_score: total_complexity
    }
  end

  defp get_affected_nodes(restore_plan) do
    Enum.map(restore_plan.operations, fn
      {:restore, node, _type, _complexity} -> node
      {:skip, node, _type, _reason} -> node
    end)
    |> Enum.uniq()
  end

  defp execute_cluster_restore(checkpoint_data, options) do
    # Execute restore operations across the cluster
    target_nodes = options[:target_nodes] || Map.keys(checkpoint_data) -- [:cluster]
    restore_data_types = options[:restore_data] || [:context, :sessions, :events]

    # Execute on each node
    node_results = Enum.map(target_nodes, fn target_node ->
      node_data = Map.get(checkpoint_data, target_node, %{})

      if target_node == node() do
        # Restore locally
        restore_local_data(node_data, restore_data_types)
      else
        # Restore on remote node
        :rpc.call(target_node, __MODULE__, :restore_local_data, [node_data, restore_data_types], 120_000)
      end
    end)

    # Analyze results
    {successful, failed} = Enum.split_with(node_results, fn
      {:ok, _} -> true
      _ -> false
    end)

    %{
      total_nodes: length(target_nodes),
      successful_nodes: length(successful),
      failed_nodes: length(failed),
      node_results: Enum.zip(target_nodes, node_results)
    }
  end

  def restore_local_data(node_data, restore_data_types) do
    # Restore data on local node
    results = Enum.map(restore_data_types, fn data_type ->
      case Map.get(node_data, data_type) do
        nil ->
          {:skipped, data_type, :no_data}

        data ->
          case restore_data_type(data_type, data) do
            :ok -> {:restored, data_type, :success}
            {:error, reason} -> {:failed, data_type, reason}
          end
      end
    end)

    {:ok, %{
      node: node(),
      restore_results: results,
      restored_at: DateTime.utc_now()
    }}
  end

  defp restore_data_type(:context, context_data) do
    # Restore context data
    case DistributedEngine.restore_contexts(context_data.contexts) do
      :ok -> :ok
      error -> error
    end
  end

  defp restore_data_type(:sessions, session_data) do
    # Restore session data
    case DistributedSessionManager.restore_sessions(session_data.sessions) do
      :ok -> :ok
      error -> error
    end
  end

  defp restore_data_type(:events, event_data) do
    # Restore event data (replay events)
    case OTPEventBus.replay_events(event_data.events) do
      :ok -> :ok
      error -> error
    end
  end

  defp restore_data_type(_data_type, _data) do
    # Unknown data type
    {:error, :unsupported_data_type}
  end

  defp perform_checkpoint_comparison(checkpoint_id_1, checkpoint_id_2, options) do
    # Load both checkpoints
    with {:ok, data_1} <- load_checkpoint_data(checkpoint_id_1),
         {:ok, data_2} <- load_checkpoint_data(checkpoint_id_2) do

      # Compare checkpoints
      comparison = compare_checkpoint_data(data_1, data_2, options)

      {:ok, %{
        checkpoint_1: checkpoint_id_1,
        checkpoint_2: checkpoint_id_2,
        comparison: comparison,
        compared_at: DateTime.utc_now()
      }}
    else
      error -> error
    end
  end

  defp compare_checkpoint_data(data_1, data_2, _options) do
    # Get common nodes
    nodes_1 = Map.keys(data_1) -- [:cluster]
    nodes_2 = Map.keys(data_2) -- [:cluster]
    common_nodes = nodes_1 -- (nodes_1 -- nodes_2)
    only_in_1 = nodes_1 -- nodes_2
    only_in_2 = nodes_2 -- nodes_1

    # Compare each common node
    node_comparisons = Enum.map(common_nodes, fn node ->
      node_data_1 = Map.get(data_1, node, %{})
      node_data_2 = Map.get(data_2, node, %{})

      {node, compare_node_data(node_data_1, node_data_2)}
    end)
    |> Enum.into(%{})

    %{
      nodes: %{
        common: common_nodes,
        only_in_checkpoint_1: only_in_1,
        only_in_checkpoint_2: only_in_2,
        comparisons: node_comparisons
      },
      summary: create_comparison_summary(node_comparisons)
    }
  end

  defp compare_node_data(data_1, data_2) do
    # Get common data types
    types_1 = Map.keys(data_1)
    types_2 = Map.keys(data_2)
    common_types = types_1 -- (types_1 -- types_2)

    type_comparisons = Enum.map(common_types, fn data_type ->
      {data_type, compare_data_by_type(data_type, Map.get(data_1, data_type), Map.get(data_2, data_type))}
    end)
    |> Enum.into(%{})

    %{
      data_types: common_types,
      only_in_1: types_1 -- types_2,
      only_in_2: types_2 -- types_1,
      comparisons: type_comparisons
    }
  end

  defp compare_data_by_type(:context, context_1, context_2) do
    %{
      count_diff: context_1.count - context_2.count,
      size_diff: context_1.total_size - context_2.total_size,
      details: "Context count changed by #{context_1.count - context_2.count}"
    }
  end

  defp compare_data_by_type(:sessions, sessions_1, sessions_2) do
    %{
      count_diff: sessions_1.count - sessions_2.count,
      active_diff: sessions_1.active_count - sessions_2.active_count,
      details: "Session count changed by #{sessions_1.count - sessions_2.count}"
    }
  end

  defp compare_data_by_type(:events, events_1, events_2) do
    %{
      count_diff: events_1.count - events_2.count,
      latest_timestamp_1: events_1.latest_timestamp,
      latest_timestamp_2: events_2.latest_timestamp,
      details: "Event count changed by #{events_1.count - events_2.count}"
    }
  end

  defp compare_data_by_type(_data_type, data_1, data_2) do
    %{
      size_1: calculate_data_size(data_1),
      size_2: calculate_data_size(data_2),
      details: "Generic data comparison"
    }
  end

  defp create_comparison_summary(node_comparisons) do
    # Create high-level summary of differences
    total_changes = Enum.reduce(node_comparisons, 0, fn {_node, comparison}, acc ->
      data_changes = Enum.count(comparison.comparisons, fn {_type, comp} ->
        Map.get(comp, :count_diff, 0) != 0
      end)
      acc + data_changes
    end)

    %{
      total_nodes_compared: map_size(node_comparisons),
      total_data_changes: total_changes,
      has_differences: total_changes > 0
    }
  end

  defp list_distributed_checkpoints(options) do
    case :mnesia.transaction(fn ->
      # Build match pattern based on options
      pattern = build_checkpoint_match_pattern(options)
      :mnesia.select(@checkpoint_table, pattern)
    end) do
      {:atomic, records} ->
        # Convert records to maps and apply additional filtering
        checkpoints = Enum.map(records, &checkpoint_record_to_map/1)
        |> apply_checkpoint_filters(options)
        |> apply_checkpoint_ordering(options)
        |> apply_checkpoint_limit(options)

        {:ok, checkpoints}

      {:aborted, reason} ->
        {:error, reason}
    end
  end

  defp build_checkpoint_match_pattern(options) do
    # Build Mnesia match specification
    base_pattern = {:_, :_, :_, :_, :_, :_, :_, :_, :_}

    conditions = []

    # Add time range filters
    conditions = case options[:created_after] do
      nil -> conditions
      datetime ->
        [{:>=, {:element, 5, :"$_"}, datetime} | conditions]
    end

    conditions = case options[:created_before] do
      nil -> conditions
<<<<<<< HEAD
      datetime -> 
=======
      datetime ->
>>>>>>> 5e4a3e86
        [{:<=, {:element, 5, :"$_"}, datetime} | conditions]
    end

    final_condition = case conditions do
      [] -> []
      [single] -> [single]
      multiple -> [List.to_tuple([:andalso | multiple])]
    end

    [{base_pattern, final_condition, [:"$_"]}]
  end

  defp checkpoint_record_to_map({_table, checkpoint_id, name, description, created_at, created_by, node, status, data_types, metadata}) do
    %{
      checkpoint_id: checkpoint_id,
      name: name,
      description: description,
      created_at: created_at,
      created_by: created_by,
      node: node,
      status: status,
      data_types: data_types,
      metadata: metadata
    }
  end

  defp apply_checkpoint_filters(checkpoints, options) do
    checkpoints
    |> filter_by_tags(options[:tags])
    |> filter_by_data_types(options[:include_data_types])
  end

  defp filter_by_tags(checkpoints, nil), do: checkpoints
  defp filter_by_tags(checkpoints, tags) when is_list(tags) do
    Enum.filter(checkpoints, fn checkpoint ->
      checkpoint_tags = get_checkpoint_tags(checkpoint.checkpoint_id)
      Enum.any?(tags, fn tag -> tag in checkpoint_tags end)
    end)
  end

  defp filter_by_data_types(checkpoints, nil), do: checkpoints
  defp filter_by_data_types(checkpoints, data_types) when is_list(data_types) do
    Enum.filter(checkpoints, fn checkpoint ->
      Enum.any?(data_types, fn data_type -> data_type in checkpoint.data_types end)
    end)
  end

  defp apply_checkpoint_ordering(checkpoints, options) do
    case options[:order] do
      :asc -> Enum.sort_by(checkpoints, & &1.created_at, {:asc, DateTime})
      _ -> Enum.sort_by(checkpoints, & &1.created_at, {:desc, DateTime})
    end
  end

  defp apply_checkpoint_limit(checkpoints, options) do
    case options[:limit] do
      nil -> checkpoints
      limit when is_integer(limit) -> Enum.take(checkpoints, limit)
    end
  end

  defp get_distributed_checkpoint_info(checkpoint_id) do
    case get_checkpoint_record(checkpoint_id) do
      {:ok, checkpoint_record} ->
        # Get additional info
        tags = get_checkpoint_tags(checkpoint_id)
        data_summary = get_checkpoint_data_summary(checkpoint_id)

        info = Map.merge(checkpoint_record, %{
          tags: tags,
          data_summary: data_summary
        })

        {:ok, info}

      error ->
        error
    end
  end

  defp get_checkpoint_record(checkpoint_id) do
    case :mnesia.transaction(fn ->
      :mnesia.read(@checkpoint_table, checkpoint_id)
    end) do
      {:atomic, [record]} ->
        {:ok, checkpoint_record_to_map(record)}

      {:atomic, []} ->
        {:error, :not_found}

      {:aborted, reason} ->
        {:error, reason}
    end
  end

  defp get_checkpoint_tags(checkpoint_id) do
    case :mnesia.transaction(fn ->
      :mnesia.match_object(@checkpoint_tags_table, {checkpoint_id, :_, :_}, :read)
    end) do
      {:atomic, records} ->
        Enum.map(records, fn {_, tag, _} -> tag end)

      _ ->
        []
    end
  end

  defp get_checkpoint_data_summary(checkpoint_id) do
    case :mnesia.transaction(fn ->
      :mnesia.match_object(@checkpoint_data_table, {:_, checkpoint_id, :_, :_, :_, :_}, :read)
    end) do
      {:atomic, records} ->
        # Summarize data by type
        data_types = Enum.group_by(records, fn {_, _, data_type, _, _, _} -> data_type end)

        summary = Enum.map(data_types, fn {data_type, type_records} ->
          total_size = Enum.sum(Enum.map(type_records, fn {_, _, _, data, _, _} ->
            calculate_data_size(data)
          end))

          {data_type, %{
            count: length(type_records),
            total_size: total_size
          }}
        end)
        |> Enum.into(%{})

        summary

      _ ->
        %{}
    end
  end

  defp delete_distributed_checkpoint(checkpoint_id, options) do
    force = options[:force] == true

    # Check if checkpoint exists
    case get_checkpoint_record(checkpoint_id) do
      {:ok, _checkpoint_record} ->
        # Delete from all tables
        delete_result = :mnesia.transaction(fn ->
          # Delete main record
          :mnesia.delete({@checkpoint_table, checkpoint_id})

          # Delete data records
          data_records = :mnesia.match_object(@checkpoint_data_table, {:_, checkpoint_id, :_, :_, :_, :_}, :write)
          Enum.each(data_records, fn record ->
            :mnesia.delete_object(record)
          end)

          # Delete metadata
          metadata_records = :mnesia.match_object(@checkpoint_metadata_table, {checkpoint_id, :_, :_, :_}, :write)
          Enum.each(metadata_records, fn record ->
            :mnesia.delete_object(record)
          end)

          # Delete tags
          tag_records = :mnesia.match_object(@checkpoint_tags_table, {checkpoint_id, :_, :_}, :write)
          Enum.each(tag_records, fn record ->
            :mnesia.delete_object(record)
          end)

          :ok
        end)

        case delete_result do
          {:atomic, :ok} ->
            # Publish event
            publish_checkpoint_event(:checkpoint_deleted, checkpoint_id, %{force: force})

            {:ok, %{
              checkpoint_id: checkpoint_id,
              deleted_at: DateTime.utc_now()
            }}

          {:aborted, reason} ->
            {:error, reason}
        end

      {:error, :not_found} ->
        if force do
          {:ok, %{checkpoint_id: checkpoint_id, was_missing: true}}
        else
          {:error, :not_found}
        end

      error ->
        error
    end
  end

  defp add_checkpoint_tags(checkpoint_id, tags) when is_list(tags) do
    # Add tags to checkpoint
    :mnesia.transaction(fn ->
      Enum.each(tags, fn tag ->
        :mnesia.write({@checkpoint_tags_table, checkpoint_id, tag, DateTime.utc_now()})
      end)
    end)

    :ok
  end

  defp perform_checkpoint_replication(checkpoint_id, target_nodes) do
    # Replicate checkpoint to specific nodes
    case load_checkpoint_data(checkpoint_id) do
      {:ok, checkpoint_data} ->
        # Get checkpoint record
        {:ok, checkpoint_record} = get_checkpoint_record(checkpoint_id)

        # Replicate to each target node
        replication_results = Enum.map(target_nodes, fn target_node ->
          if target_node == node() do
            {:ok, :already_local}
          else
            :rpc.call(target_node, __MODULE__, :receive_replicated_checkpoint,
                     [checkpoint_id, checkpoint_record, checkpoint_data], 60_000)
          end
        end)

        # Analyze results
        {successful, failed} = Enum.split_with(replication_results, fn
          {:ok, _} -> true
          _ -> false
        end)

        {:ok, %{
          checkpoint_id: checkpoint_id,
          target_nodes: target_nodes,
          successful_replications: length(successful),
          failed_replications: length(failed),
          results: Enum.zip(target_nodes, replication_results)
        }}

      error ->
        error
    end
  end

  def receive_replicated_checkpoint(checkpoint_id, checkpoint_record, checkpoint_data) do
    # Receive and store replicated checkpoint
    try do
      # Store checkpoint record
      store_checkpoint_record(checkpoint_record)

      # Store checkpoint data
      store_replicated_data(checkpoint_id, checkpoint_data)

      {:ok, :replicated}
    catch
      kind, reason ->
        {:error, {kind, reason}}
    end
  end

  defp store_replicated_data(checkpoint_id, checkpoint_data) do
    # Store replicated checkpoint data
    Enum.each(checkpoint_data, fn {node_name, node_data} ->
      Enum.each(node_data, fn {data_type, data} ->
        if data_type not in [:node, :collected_at] do
          # Store without additional compression since it's already processed
          key = {checkpoint_id, node_name, data_type}
          checksum = calculate_checksum(data)

          :mnesia.transaction(fn ->
            :mnesia.write({@checkpoint_data_table,
              key,
              checkpoint_id,
              data_type,
              data,
              :none,  # No additional compression
              checksum
            })
          end)
        end
      end)
    end)
  end

  defp perform_cleanup(retention_policies, options) do
    # Clean up expired checkpoints based on retention policies
    force = options[:force] == true
    dry_run = options[:dry_run] == true

    # Get all checkpoints
    case list_distributed_checkpoints(%{}) do
      {:ok, checkpoints} ->
        # Apply retention policies
        expired_checkpoints = identify_expired_checkpoints(checkpoints, retention_policies)

        if dry_run do
          {:ok, %{
            dry_run: true,
            expired_checkpoints: expired_checkpoints,
            total_expired: length(expired_checkpoints)
          }}
        else
          # Delete expired checkpoints
          deletion_results = Enum.map(expired_checkpoints, fn checkpoint ->
            delete_distributed_checkpoint(checkpoint.checkpoint_id, %{force: force})
          end)

          {successful, failed} = Enum.split_with(deletion_results, fn
            {:ok, _} -> true
            _ -> false
          end)

          {:ok, %{
            expired_checkpoints: expired_checkpoints,
            total_expired: length(expired_checkpoints),
            successful_deletions: length(successful),
            failed_deletions: length(failed)
          }}
        end

      error ->
        error
    end
  end

  defp identify_expired_checkpoints(checkpoints, retention_policies) do
    now = DateTime.utc_now()

    Enum.filter(checkpoints, fn checkpoint ->
      is_expired?(checkpoint, retention_policies, now)
    end)
  end

  defp is_expired?(checkpoint, retention_policies, now) do
    # Check various retention policies

    # Default retention
    default_days = retention_policies[:default_retention_days] || 365
    default_cutoff = DateTime.add(now, -default_days * 24 * 60 * 60, :second)

    if DateTime.compare(checkpoint.created_at, default_cutoff) == :lt do
      true
    else
      # Check tag-specific retention
      checkpoint_tags = get_checkpoint_tags(checkpoint.checkpoint_id)

      Enum.any?(checkpoint_tags, fn tag ->
        case Map.get(retention_policies, :"#{tag}_retention_days") do
          nil -> false
          tag_days ->
            tag_cutoff = DateTime.add(now, -tag_days * 24 * 60 * 60, :second)
            DateTime.compare(checkpoint.created_at, tag_cutoff) == :lt
        end
      end)
    end
  end

  defp compile_cluster_status(state) do
    # Get cluster-wide checkpoint status
    checkpoint_managers = :pg.get_members(@pg_scope, :checkpoint_managers)
    cluster_nodes = Enum.map(checkpoint_managers, &node/1) |> Enum.uniq()

    # Get local statistics
    local_stats = get_local_checkpoint_stats()

    %{
      node: state.node,
      cluster_nodes: cluster_nodes,
      total_nodes: length(cluster_nodes),
      active_operations: map_size(state.active_operations),
      local_stats: local_stats,
      retention_policies: state.retention_policies,
      metrics: state.metrics,
      system_status: :healthy
    }
  end

  defp get_local_checkpoint_stats do
    checkpoint_count = case :mnesia.table_info(@checkpoint_table, :size) do
      size when is_integer(size) -> size
      _ -> 0
    end

    data_size = case :mnesia.table_info(@checkpoint_data_table, :size) do
      size when is_integer(size) -> size
      _ -> 0
    end

    %{
      total_checkpoints: checkpoint_count,
      total_data_records: data_size,
      oldest_checkpoint: get_oldest_checkpoint(),
      newest_checkpoint: get_newest_checkpoint()
    }
  end

  defp get_oldest_checkpoint do
    case :mnesia.transaction(fn ->
      :mnesia.select(@checkpoint_table, [{{:_, :_, :_, :_, :"$1", :_, :_, :_, :_, :_}, [], [:"$1"]}], 1, :read)
    end) do
      {:atomic, {[timestamp], _}} -> timestamp
      _ -> nil
    end
  end

  defp get_newest_checkpoint do
    case :mnesia.transaction(fn ->
      :mnesia.last(@checkpoint_table)
    end) do
      {:atomic, :"$end_of_table"} -> nil
      {:atomic, checkpoint_id} ->
        case get_checkpoint_record(checkpoint_id) do
          {:ok, record} -> record.created_at
          _ -> nil
        end
      _ -> nil
    end
  end

  defp validate_retention_policy(policy) do
    # Validate retention policy structure
    required_keys = [:default_retention_days]

    if Enum.all?(required_keys, &Map.has_key?(policy, &1)) do
      :ok
    else
      {:error, :invalid_retention_policy}
    end
  end

  # Utility functions

  defp default_retention_policies do
    %{
      default_retention_days: 365,     # 1 year default
      backup_retention_days: 90,       # 3 months for backups
      deployment_retention_days: 180,  # 6 months for deployments
      auto_backup_retention_days: 30   # 1 month for auto backups
    }
  end

  defp compress_data(data, compression_level) do
    binary_data = :erlang.term_to_binary(data)

    case compression_level do
      :none -> binary_data
      :low -> :zlib.compress(binary_data)
      :medium -> :zlib.compress(binary_data)
      :high -> :zlib.compress(binary_data)
      _ -> binary_data
    end
  end

  defp decompress_data(compressed_data, compression_level) do
    case compression_level do
      :none -> :erlang.binary_to_term(compressed_data)
      _ -> :erlang.binary_to_term(:zlib.uncompress(compressed_data))
    end
  end

  defp calculate_checksum(data) do
    :crypto.hash(:sha256, data) |> Base.encode16()
  end

  defp calculate_data_size(data) do
    :erlang.byte_size(:erlang.term_to_binary(data))
  end

  defp calculate_contexts_size(contexts) when is_list(contexts) do
    Enum.sum(Enum.map(contexts, &calculate_data_size/1))
  end
  defp calculate_contexts_size(_), do: 0

  defp count_active_sessions(sessions) when is_list(sessions) do
    Enum.count(sessions, fn session ->
      Map.get(session, :status) == :active
    end)
  end
  defp count_active_sessions(_), do: 0

  defp get_latest_event_timestamp(events) when is_list(events) and length(events) > 0 do
    latest_event = Enum.max_by(events, fn event ->
      Map.get(event, :timestamp, ~U[1970-01-01 00:00:00Z])
    end, DateTime)

    Map.get(latest_event, :timestamp)
  end
  defp get_latest_event_timestamp(_), do: nil

  defp update_checkpoint_status(checkpoint_id, new_status) do
    :mnesia.transaction(fn ->
      case :mnesia.read(@checkpoint_table, checkpoint_id) do
        [{table, checkpoint_id, name, description, created_at, created_by, node, _old_status, data_types, metadata}] ->
          :mnesia.write({table, checkpoint_id, name, description, created_at, created_by, node, new_status, data_types, metadata})

        [] ->
          {:error, :not_found}
      end
    end)
  end

  defp publish_checkpoint_event(event_type, checkpoint_id, event_data) do
    # Publish checkpoint event to event bus
    event = %{
      id: generate_operation_id(),
      aggregate_id: "checkpoint_system",
      type: event_type,
      data: Map.merge(event_data, %{
        checkpoint_id: checkpoint_id,
        node: node()
      }),
      metadata: %{
        node: node(),
        checkpoint_manager: self()
      }
    }

    OTPEventBus.publish_event(event)
  end

  defp track_operation(state, operation_id, operation_info) do
    %{state |
      active_operations: Map.put(state.active_operations, operation_id, operation_info)
    }
  end

  defp update_operation_metrics(state, result) do
    metrics = state.metrics

    updated_metrics = case result do
      {:ok, _} ->
        %{metrics |
          successful_operations: metrics.successful_operations + 1,
          total_operations: metrics.total_operations + 1
        }

      {:error, _} ->
        %{metrics |
          failed_operations: metrics.failed_operations + 1,
          total_operations: metrics.total_operations + 1
        }
    end

    %{state | metrics: updated_metrics}
  end

  defp refresh_checkpoint_metrics(state) do
    # Refresh metrics with current data
    state
  end

  defp handle_checkpoint_event(%{type: :state_changed} = event, state) do
    # Handle state change events that might affect checkpoints
    Logger.debug("State change event received: #{inspect(event)}")
    state
  end

  defp handle_checkpoint_event(_event, state), do: state

  defp init_metrics do
    %{
      total_operations: 0,
      successful_operations: 0,
      failed_operations: 0,
      checkpoints_created: 0,
      checkpoints_restored: 0,
      checkpoints_deleted: 0,
      data_compressed: 0,
      data_replicated: 0
    }
  end

  defp generate_operation_id do
    "op_#{:erlang.unique_integer([:positive])}_#{System.os_time(:millisecond)}"
  end

  defp generate_checkpoint_id do
    "checkpoint_#{:erlang.unique_integer([:positive])}_#{System.os_time(:millisecond)}"
  end

  defp schedule_retention_cleanup do
    # Schedule cleanup every 24 hours
    Process.send_after(self(), :retention_cleanup, 24 * 60 * 60 * 1000)
  end

  defp schedule_metrics_update do
    # Schedule metrics update every 5 minutes
    Process.send_after(self(), :metrics_update, 5 * 60 * 1000)
  end
end<|MERGE_RESOLUTION|>--- conflicted
+++ resolved
@@ -1229,11 +1229,7 @@
 
     conditions = case options[:created_before] do
       nil -> conditions
-<<<<<<< HEAD
-      datetime -> 
-=======
       datetime ->
->>>>>>> 5e4a3e86
         [{:<=, {:element, 5, :"$_"}, datetime} | conditions]
     end
 
